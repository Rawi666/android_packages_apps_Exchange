/*
 * Copyright (C) 2008-2009 Marc Blank
 * Licensed to The Android Open Source Project.
 *
 * Licensed under the Apache License, Version 2.0 (the "License");
 * you may not use this file except in compliance with the License.
 * You may obtain a copy of the License at
 *
 *      http://www.apache.org/licenses/LICENSE-2.0
 *
 * Unless required by applicable law or agreed to in writing, software
 * distributed under the License is distributed on an "AS IS" BASIS,
 * WITHOUT WARRANTIES OR CONDITIONS OF ANY KIND, either express or implied.
 * See the License for the specific language governing permissions and
 * limitations under the License.
 */

package com.android.exchange.adapter;

import android.content.ContentProviderOperation;
import android.content.ContentResolver;
import android.content.ContentUris;
import android.content.ContentValues;
import android.content.OperationApplicationException;
import android.database.Cursor;
import android.net.Uri;
import android.os.RemoteException;
import android.provider.CalendarContract.Events;
import android.text.Html;
import android.text.SpannedString;
import android.text.TextUtils;
import android.util.Base64;
import android.util.Log;
import android.webkit.MimeTypeMap;

import com.android.emailcommon.internet.MimeMessage;
import com.android.emailcommon.internet.MimeUtility;
import com.android.emailcommon.mail.Address;
import com.android.emailcommon.mail.MeetingInfo;
import com.android.emailcommon.mail.MessagingException;
import com.android.emailcommon.mail.PackedString;
import com.android.emailcommon.mail.Part;
import com.android.emailcommon.provider.Account;
import com.android.emailcommon.provider.EmailContent;
import com.android.emailcommon.provider.EmailContent.AccountColumns;
import com.android.emailcommon.provider.EmailContent.Attachment;
import com.android.emailcommon.provider.EmailContent.Body;
import com.android.emailcommon.provider.EmailContent.MailboxColumns;
import com.android.emailcommon.provider.EmailContent.Message;
import com.android.emailcommon.provider.EmailContent.MessageColumns;
import com.android.emailcommon.provider.EmailContent.SyncColumns;
import com.android.emailcommon.provider.Mailbox;
import com.android.emailcommon.provider.Policy;
import com.android.emailcommon.provider.ProviderUnavailableException;
import com.android.emailcommon.service.SyncWindow;
import com.android.emailcommon.utility.AttachmentUtilities;
import com.android.emailcommon.utility.ConversionUtilities;
import com.android.emailcommon.utility.TextUtilities;
import com.android.emailcommon.utility.Utility;
import com.android.exchange.CommandStatusException;
import com.android.exchange.Eas;
import com.android.exchange.EasResponse;
import com.android.exchange.EasSyncService;
import com.android.exchange.MessageMoveRequest;
import com.android.exchange.R;
import com.android.exchange.utility.CalendarUtilities;
import com.google.common.annotations.VisibleForTesting;

import org.apache.http.HttpStatus;
import org.apache.http.entity.ByteArrayEntity;

import java.io.ByteArrayInputStream;
import java.io.IOException;
import java.io.InputStream;
import java.util.ArrayList;
import java.util.Calendar;
import java.util.GregorianCalendar;
import java.util.TimeZone;

/**
 * Sync adapter for EAS email
 *
 */
public class EmailSyncAdapter extends AbstractSyncAdapter {

    private static final String TAG = "EmailSyncAdapter";

    private static final int UPDATES_READ_COLUMN = 0;
    private static final int UPDATES_MAILBOX_KEY_COLUMN = 1;
    private static final int UPDATES_SERVER_ID_COLUMN = 2;
    private static final int UPDATES_FLAG_COLUMN = 3;
    private static final String[] UPDATES_PROJECTION =
        {MessageColumns.FLAG_READ, MessageColumns.MAILBOX_KEY, SyncColumns.SERVER_ID,
            MessageColumns.FLAG_FAVORITE};

    private static final int MESSAGE_ID_SUBJECT_ID_COLUMN = 0;
    private static final int MESSAGE_ID_SUBJECT_SUBJECT_COLUMN = 1;
    private static final String[] MESSAGE_ID_SUBJECT_PROJECTION =
        new String[] { Message.RECORD_ID, MessageColumns.SUBJECT };

    private static final String WHERE_BODY_SOURCE_MESSAGE_KEY = Body.SOURCE_MESSAGE_KEY + "=?";
    private static final String WHERE_MAILBOX_KEY_AND_MOVED =
        MessageColumns.MAILBOX_KEY + "=? AND (" + MessageColumns.FLAGS + "&" +
        EasSyncService.MESSAGE_FLAG_MOVED_MESSAGE + ")!=0";
    private static final String[] FETCH_REQUEST_PROJECTION =
        new String[] {EmailContent.RECORD_ID, SyncColumns.SERVER_ID};
    private static final int FETCH_REQUEST_RECORD_ID = 0;
    private static final int FETCH_REQUEST_SERVER_ID = 1;

    private static final String EMAIL_WINDOW_SIZE = "5";

    @VisibleForTesting
    static final int LAST_VERB_REPLY = 1;
    @VisibleForTesting
    static final int LAST_VERB_REPLY_ALL = 2;
    @VisibleForTesting
    static final int LAST_VERB_FORWARD = 3;

    private final String[] mBindArguments = new String[2];
    private final String[] mBindArgument = new String[1];

    @VisibleForTesting
    ArrayList<Long> mDeletedIdList = new ArrayList<Long>();
    @VisibleForTesting
    ArrayList<Long> mUpdatedIdList = new ArrayList<Long>();
    private final ArrayList<FetchRequest> mFetchRequestList = new ArrayList<FetchRequest>();
    private boolean mFetchNeeded = false;

    // Holds the parser's value for isLooping()
    private boolean mIsLooping = false;

    // The policy (if any) for this adapter's Account
    private final Policy mPolicy;

    public EmailSyncAdapter(EasSyncService service) {
        super(service);
        // If we've got an account with a policy, cache it now
        if (mAccount.mPolicyKey != 0) {
            mPolicy = Policy.restorePolicyWithId(mContext, mAccount.mPolicyKey);
        } else {
            mPolicy = null;
        }
    }

    @Override
    public void wipe() {
        mContentResolver.delete(Message.CONTENT_URI,
                Message.MAILBOX_KEY + "=" + mMailbox.mId, null);
        mContentResolver.delete(Message.DELETED_CONTENT_URI,
                Message.MAILBOX_KEY + "=" + mMailbox.mId, null);
        mContentResolver.delete(Message.UPDATED_CONTENT_URI,
                Message.MAILBOX_KEY + "=" + mMailbox.mId, null);
        mService.clearRequests();
        mFetchRequestList.clear();
        // Delete attachments...
        AttachmentUtilities.deleteAllMailboxAttachmentFiles(mContext, mAccount.mId, mMailbox.mId);
    }

    private String getEmailFilter() {
        int syncLookback = mMailbox.mSyncLookback;
        if (syncLookback == SyncWindow.SYNC_WINDOW_UNKNOWN
                || mMailbox.mType == Mailbox.TYPE_INBOX) {
            syncLookback = mAccount.mSyncLookback;
        }
        switch (syncLookback) {
            case SyncWindow.SYNC_WINDOW_AUTO:
                return Eas.FILTER_AUTO;
            case SyncWindow.SYNC_WINDOW_1_DAY:
                return Eas.FILTER_1_DAY;
            case SyncWindow.SYNC_WINDOW_3_DAYS:
                return Eas.FILTER_3_DAYS;
            case SyncWindow.SYNC_WINDOW_1_WEEK:
                return Eas.FILTER_1_WEEK;
            case SyncWindow.SYNC_WINDOW_2_WEEKS:
                return Eas.FILTER_2_WEEKS;
            case SyncWindow.SYNC_WINDOW_1_MONTH:
                return Eas.FILTER_1_MONTH;
            case SyncWindow.SYNC_WINDOW_ALL:
                return Eas.FILTER_ALL;
            default:
                return Eas.FILTER_1_WEEK;
        }
    }

    /**
     * Holder for fetch request information (record id and server id)
     */
    private static class FetchRequest {
        @SuppressWarnings("unused")
        final long messageId;
        final String serverId;

        FetchRequest(long _messageId, String _serverId) {
            messageId = _messageId;
            serverId = _serverId;
        }
    }

    @Override
    public void sendSyncOptions(Double protocolVersion, Serializer s, boolean initialSync)
            throws IOException  {
        if (initialSync) return;
        mFetchRequestList.clear();
        // Find partially loaded messages; this should typically be a rare occurrence
        Cursor c = mContext.getContentResolver().query(Message.CONTENT_URI,
                FETCH_REQUEST_PROJECTION,
                MessageColumns.FLAG_LOADED + "=" + Message.FLAG_LOADED_PARTIAL + " AND " +
                MessageColumns.MAILBOX_KEY + "=?",
                new String[] {Long.toString(mMailbox.mId)}, null);
        try {
            // Put all of these messages into a list; we'll need both id and server id
            while (c.moveToNext()) {
                mFetchRequestList.add(new FetchRequest(c.getLong(FETCH_REQUEST_RECORD_ID),
                        c.getString(FETCH_REQUEST_SERVER_ID)));
            }
        } finally {
            c.close();
        }

        // The "empty" case is typical; we send a request for changes, and also specify a sync
        // window, body preference type (HTML for EAS 12.0 and later; MIME for EAS 2.5), and
        // truncation
        // If there are fetch requests, we only want the fetches (i.e. no changes from the server)
        // so we turn MIME support off.  Note that we are always using EAS 2.5 if there are fetch
        // requests
        if (mFetchRequestList.isEmpty()) {
            // Permanently delete if in trash mailbox
            // In Exchange 2003, deletes-as-moves tag = true; no tag = false
            // In Exchange 2007 and up, deletes-as-moves tag is "0" (false) or "1" (true)
            boolean isTrashMailbox = mMailbox.mType == Mailbox.TYPE_TRASH;
            if (protocolVersion < Eas.SUPPORTED_PROTOCOL_EX2007_DOUBLE) {
                if (!isTrashMailbox) {
                    s.tag(Tags.SYNC_DELETES_AS_MOVES);
                }
            } else {
                s.data(Tags.SYNC_DELETES_AS_MOVES, isTrashMailbox ? "0" : "1");
            }
            s.tag(Tags.SYNC_GET_CHANGES);
            s.data(Tags.SYNC_WINDOW_SIZE, EMAIL_WINDOW_SIZE);
            s.start(Tags.SYNC_OPTIONS);
            // Set the lookback appropriately (EAS calls this a "filter")
            String filter = getEmailFilter();
            // We shouldn't get FILTER_AUTO here, but if we do, make it something legal...
            if (filter.equals(Eas.FILTER_AUTO)) {
                filter = Eas.FILTER_3_DAYS;
            }
            s.data(Tags.SYNC_FILTER_TYPE, filter);
            // Set the truncation amount for all classes
            if (protocolVersion >= Eas.SUPPORTED_PROTOCOL_EX2007_DOUBLE) {
                s.start(Tags.BASE_BODY_PREFERENCE);
                // HTML for email
                s.data(Tags.BASE_TYPE, Eas.BODY_PREFERENCE_HTML);
                s.data(Tags.BASE_TRUNCATION_SIZE, Eas.EAS12_TRUNCATION_SIZE);
                s.end();
            } else {
                // Use MIME data for EAS 2.5
                s.data(Tags.SYNC_MIME_SUPPORT, Eas.MIME_BODY_PREFERENCE_MIME);
                s.data(Tags.SYNC_MIME_TRUNCATION, Eas.EAS2_5_TRUNCATION_SIZE);
            }
            s.end();
        } else {
            s.start(Tags.SYNC_OPTIONS);
            // Ask for plain text, rather than MIME data.  This guarantees that we'll get a usable
            // text body
            s.data(Tags.SYNC_MIME_SUPPORT, Eas.MIME_BODY_PREFERENCE_TEXT);
            s.data(Tags.SYNC_TRUNCATION, Eas.EAS2_5_TRUNCATION_SIZE);
            s.end();
        }
    }

    @Override
    public boolean parse(InputStream is) throws IOException, CommandStatusException {
        EasEmailSyncParser p = new EasEmailSyncParser(is, this);
        mFetchNeeded = false;
        boolean res = p.parse();
        // Hold on to the parser's value for isLooping() to pass back to the service
        mIsLooping = p.isLooping();
        // If we've need a body fetch, or we've just finished one, return true in order to continue
        if (mFetchNeeded || !mFetchRequestList.isEmpty()) {
            return true;
        }

        // Don't check for "auto" on the initial sync
        if (!("0".equals(mMailbox.mSyncKey))) {
            // We've completed the first successful sync
            if (getEmailFilter().equals(Eas.FILTER_AUTO)) {
                getAutomaticLookback();
             }
        }

        return res;
    }

    private void getAutomaticLookback() throws IOException {
        // If we're using an auto lookback, check how many items in the past week
        // TODO Make the literal ints below constants once we twiddle them a bit
        int items = getEstimate(Eas.FILTER_1_WEEK);
        int lookback;
        if (items > 1050) {
            // Over 150/day, just use one day (smallest)
            lookback = SyncWindow.SYNC_WINDOW_1_DAY;
        } else if (items > 350 || (items == -1)) {
            // 50-150/day, use 3 days (150 to 450 messages synced)
            lookback = SyncWindow.SYNC_WINDOW_3_DAYS;
        } else if (items > 150) {
            // 20-50/day, use 1 week (140 to 350 messages synced)
            lookback = SyncWindow.SYNC_WINDOW_1_WEEK;
        } else if (items > 75) {
            // 10-25/day, use 1 week (140 to 350 messages synced)
            lookback = SyncWindow.SYNC_WINDOW_2_WEEKS;
        } else if (items < 5) {
            // If there are only a couple, see if it makes sense to get everything
            items = getEstimate(Eas.FILTER_ALL);
            if (items >= 0 && items < 100) {
                lookback = SyncWindow.SYNC_WINDOW_ALL;
            } else {
                lookback = SyncWindow.SYNC_WINDOW_1_MONTH;
            }
        } else {
            lookback = SyncWindow.SYNC_WINDOW_1_MONTH;
        }

        // Limit lookback to policy limit
        if (mAccount.mPolicyKey > 0) {
            Policy policy = Policy.restorePolicyWithId(mContext, mAccount.mPolicyKey);
            if (policy != null) {
                int maxLookback = policy.mMaxEmailLookback;
                if (maxLookback != 0 && (lookback > policy.mMaxEmailLookback)) {
                    lookback = policy.mMaxEmailLookback;
                }
            }
        }

        // Store the new lookback and persist it
        // TODO Code similar to this is used elsewhere (e.g. MailboxSettings); try to clean this up
        ContentValues cv = new ContentValues();
        Uri uri;
        if (mMailbox.mType == Mailbox.TYPE_INBOX) {
            mAccount.mSyncLookback = lookback;
            cv.put(AccountColumns.SYNC_LOOKBACK, lookback);
            uri = ContentUris.withAppendedId(Account.CONTENT_URI, mAccount.mId);
        } else {
            mMailbox.mSyncLookback = lookback;
            cv.put(MailboxColumns.SYNC_LOOKBACK, lookback);
            uri = ContentUris.withAppendedId(Mailbox.CONTENT_URI, mMailbox.mId);
        }
        mContentResolver.update(uri, cv, null, null);

        CharSequence[] windowEntries = mContext.getResources().getTextArray(
                R.array.account_settings_mail_window_entries);
        Log.d(TAG, "Auto lookback: " + windowEntries[lookback]);
    }

    private static class GetItemEstimateParser extends Parser {
        @SuppressWarnings("hiding")
        private static final String TAG = "GetItemEstimateParser";
        private int mEstimate = -1;

        public GetItemEstimateParser(InputStream in) throws IOException {
            super(in);
        }

        @Override
        public boolean parse() throws IOException {
            // Loop here through the remaining xml
            while (nextTag(START_DOCUMENT) != END_DOCUMENT) {
                if (tag == Tags.GIE_GET_ITEM_ESTIMATE) {
                    parseGetItemEstimate();
                } else {
                    skipTag();
                }
            }
            return true;
        }

        public void parseGetItemEstimate() throws IOException {
            while (nextTag(Tags.GIE_GET_ITEM_ESTIMATE) != END) {
                if (tag == Tags.GIE_RESPONSE) {
                    parseResponse();
                } else {
                    skipTag();
                }
            }
        }

        public void parseResponse() throws IOException {
            while (nextTag(Tags.GIE_RESPONSE) != END) {
                if (tag == Tags.GIE_STATUS) {
                    Log.d(TAG, "GIE status: " + getValue());
                } else if (tag == Tags.GIE_COLLECTION) {
                    parseCollection();
                } else {
                    skipTag();
                }
            }
        }

        public void parseCollection() throws IOException {
            while (nextTag(Tags.GIE_COLLECTION) != END) {
                if (tag == Tags.GIE_CLASS) {
                    Log.d(TAG, "GIE class: " + getValue());
                } else if (tag == Tags.GIE_COLLECTION_ID) {
                    Log.d(TAG, "GIE collectionId: " + getValue());
                } else if (tag == Tags.GIE_ESTIMATE) {
                    mEstimate = getValueInt();
                    Log.d(TAG, "GIE estimate: " + mEstimate);
                } else {
                    skipTag();
                }
            }
        }
    }

    /**
     * Return the estimated number of items to be synced in the current mailbox, based on the
     * passed in filter argument
     * @param filter an EAS "window" filter
     * @return the estimated number of items to be synced, or -1 if unknown
     * @throws IOException
     */
    private int getEstimate(String filter) throws IOException {
        Serializer s = new Serializer();
        boolean ex10 = mService.mProtocolVersionDouble >= Eas.SUPPORTED_PROTOCOL_EX2010_DOUBLE;
        boolean ex03 = mService.mProtocolVersionDouble < Eas.SUPPORTED_PROTOCOL_EX2007_DOUBLE;
        boolean ex07 = !ex10 && !ex03;

        String className = getCollectionName();
        String syncKey = getSyncKey();
        userLog("gie, sending ", className, " syncKey: ", syncKey);

        s.start(Tags.GIE_GET_ITEM_ESTIMATE).start(Tags.GIE_COLLECTIONS);
        s.start(Tags.GIE_COLLECTION);
        if (ex07) {
            // Exchange 2007 likes collection id first
            s.data(Tags.GIE_COLLECTION_ID, mMailbox.mServerId);
            s.data(Tags.SYNC_FILTER_TYPE, filter);
            s.data(Tags.SYNC_SYNC_KEY, syncKey);
        } else if (ex03) {
            // Exchange 2003 needs the "class" element
            s.data(Tags.GIE_CLASS, className);
            s.data(Tags.SYNC_SYNC_KEY, syncKey);
            s.data(Tags.GIE_COLLECTION_ID, mMailbox.mServerId);
            s.data(Tags.SYNC_FILTER_TYPE, filter);
        } else {
            // Exchange 2010 requires the filter inside an OPTIONS container and sync key first
            s.data(Tags.SYNC_SYNC_KEY, syncKey);
            s.data(Tags.GIE_COLLECTION_ID, mMailbox.mServerId);
            s.start(Tags.SYNC_OPTIONS).data(Tags.SYNC_FILTER_TYPE, filter).end();
        }
        s.end().end().end().done(); // GIE_COLLECTION, GIE_COLLECTIONS, GIE_GET_ITEM_ESTIMATE

        EasResponse resp = mService.sendHttpClientPost("GetItemEstimate",
                new ByteArrayEntity(s.toByteArray()), EasSyncService.COMMAND_TIMEOUT);
        try {
            int code = resp.getStatus();
            if (code == HttpStatus.SC_OK) {
                if (!resp.isEmpty()) {
                    InputStream is = resp.getInputStream();
                    GetItemEstimateParser gieParser = new GetItemEstimateParser(is);
                    gieParser.parse();
                    // Return the estimated number of items
                    return gieParser.mEstimate;
                }
            }
        } finally {
            resp.close();
        }
        // If we can't get an estimate, indicate this...
        return -1;
    }

    /**
     * Return the value of isLooping() as returned from the parser
     */
    @Override
    public boolean isLooping() {
        return mIsLooping;
    }

    @Override
    public boolean isSyncable() {
        return true;
    }

    public class EasEmailSyncParser extends AbstractSyncParser {

        private static final String WHERE_SERVER_ID_AND_MAILBOX_KEY =
            SyncColumns.SERVER_ID + "=? and " + MessageColumns.MAILBOX_KEY + "=?";

        private final String mMailboxIdAsString;

        private final ArrayList<Message> newEmails = new ArrayList<Message>();
        private final ArrayList<Message> fetchedEmails = new ArrayList<Message>();
        private final ArrayList<Long> deletedEmails = new ArrayList<Long>();
        private final ArrayList<ServerChange> changedEmails = new ArrayList<ServerChange>();

        public EasEmailSyncParser(InputStream in, EmailSyncAdapter adapter) throws IOException {
            super(in, adapter);
            mMailboxIdAsString = Long.toString(mMailbox.mId);
        }

        public EasEmailSyncParser(Parser parser, EmailSyncAdapter adapter) throws IOException {
            super(parser, adapter);
            mMailboxIdAsString = Long.toString(mMailbox.mId);
        }

        public void addData (Message msg, int endingTag) throws IOException {
            ArrayList<Attachment> atts = new ArrayList<Attachment>();
            boolean truncated = false;

            while (nextTag(endingTag) != END) {
                switch (tag) {
                    case Tags.EMAIL_ATTACHMENTS:
                    case Tags.BASE_ATTACHMENTS: // BASE_ATTACHMENTS is used in EAS 12.0 and up
                        attachmentsParser(atts, msg);
                        break;
                    case Tags.EMAIL_TO:
                        msg.mTo = Address.pack(Address.parse(getValue()));
                        break;
                    case Tags.EMAIL_FROM:
                        Address[] froms = Address.parse(getValue());
                        if (froms != null && froms.length > 0) {
                            msg.mDisplayName = froms[0].toFriendly();
                        }
                        msg.mFrom = Address.pack(froms);
                        break;
                    case Tags.EMAIL_CC:
                        msg.mCc = Address.pack(Address.parse(getValue()));
                        break;
                    case Tags.EMAIL_REPLY_TO:
                        msg.mReplyTo = Address.pack(Address.parse(getValue()));
                        break;
                    case Tags.EMAIL_DATE_RECEIVED:
                        msg.mTimeStamp = Utility.parseEmailDateTimeToMillis(getValue());
                        break;
                    case Tags.EMAIL_SUBJECT:
                        msg.mSubject = getValue();
                        break;
                    case Tags.EMAIL_READ:
                        msg.mFlagRead = getValueInt() == 1;
                        break;
                    case Tags.BASE_BODY:
                        bodyParser(msg);
                        break;
                    case Tags.EMAIL_FLAG:
                        msg.mFlagFavorite = flagParser();
                        break;
                    case Tags.EMAIL_MIME_TRUNCATED:
                        truncated = getValueInt() == 1;
                        break;
                    case Tags.EMAIL_MIME_DATA:
                        // We get MIME data for EAS 2.5.  First we parse it, then we take the
                        // html and/or plain text data and store it in the message
                        if (truncated) {
                            // If the MIME data is truncated, don't bother parsing it, because
                            // it will take time and throw an exception anyway when EOF is reached
                            // In this case, we will load the body separately by tagging the message
                            // "partially loaded".
                            // Get the data (and ignore it)
                            getValue();
                            userLog("Partially loaded: ", msg.mServerId);
                            msg.mFlagLoaded = Message.FLAG_LOADED_PARTIAL;
                            mFetchNeeded = true;
                        } else {
                            mimeBodyParser(msg, getValue());
                        }
                        break;
                    case Tags.EMAIL_BODY:
                        String text = getValue();
                        msg.mText = text;
                        break;
                    case Tags.EMAIL_MESSAGE_CLASS:
                        String messageClass = getValue();
                        if (messageClass.equals("IPM.Schedule.Meeting.Request")) {
                            msg.mFlags |= Message.FLAG_INCOMING_MEETING_INVITE;
                        } else if (messageClass.equals("IPM.Schedule.Meeting.Canceled")) {
                            msg.mFlags |= Message.FLAG_INCOMING_MEETING_CANCEL;
                        }
                        break;
                    case Tags.EMAIL_MEETING_REQUEST:
                        meetingRequestParser(msg);
                        break;
                    case Tags.EMAIL_THREAD_TOPIC:
                        msg.mThreadTopic = getValue();
                        break;
                    case Tags.RIGHTS_LICENSE:
                        skipParser(tag);
                        break;
                    case Tags.EMAIL2_CONVERSATION_ID:
                        msg.mServerConversationId =
                                Base64.encodeToString(getValueBytes(), Base64.URL_SAFE);
                        break;
                    case Tags.EMAIL2_CONVERSATION_INDEX:
                        // Ignore this byte array since we're not constructing a tree.
                        getValueBytes();
                        break;
                    case Tags.EMAIL2_LAST_VERB_EXECUTED:
                        int val = getValueInt();
                        if (val == LAST_VERB_REPLY || val == LAST_VERB_REPLY_ALL) {
                            // We aren't required to distinguish between reply and reply all here
                            msg.mFlags |= Message.FLAG_REPLIED_TO;
                        } else if (val == LAST_VERB_FORWARD) {
                            msg.mFlags |= Message.FLAG_FORWARDED;
                        }
                        break;
                    default:
                        skipTag();
                }
            }

            if (atts.size() > 0) {
                msg.mAttachments = atts;
            }

            if ((msg.mFlags & Message.FLAG_INCOMING_MEETING_MASK) != 0) {
                String text = TextUtilities.makeSnippetFromHtmlText(
                        msg.mText != null ? msg.mText : msg.mHtml);
                if (TextUtils.isEmpty(text)) {
                    // Create text for this invitation
                    String meetingInfo = msg.mMeetingInfo;
                    if (!TextUtils.isEmpty(meetingInfo)) {
                        PackedString ps = new PackedString(meetingInfo);
                        ContentValues values = new ContentValues();
                        putFromMeeting(ps, MeetingInfo.MEETING_LOCATION, values,
                                Events.EVENT_LOCATION);
                        String dtstart = ps.get(MeetingInfo.MEETING_DTSTART);
                        if (!TextUtils.isEmpty(dtstart)) {
                            long startTime = Utility.parseEmailDateTimeToMillis(dtstart);
                            values.put(Events.DTSTART, startTime);
                        }
                        putFromMeeting(ps, MeetingInfo.MEETING_ALL_DAY, values,
                                Events.ALL_DAY);
                        msg.mText = CalendarUtilities.buildMessageTextFromEntityValues(
                                mContext, values, null);
                        msg.mHtml = Html.toHtml(new SpannedString(msg.mText));
                    }
                }
            }
        }

        private void putFromMeeting(PackedString ps, String field, ContentValues values,
                String column) {
            String val = ps.get(field);
            if (!TextUtils.isEmpty(val)) {
                values.put(column, val);
            }
        }

        /**
         * Set up the meetingInfo field in the message with various pieces of information gleaned
         * from MeetingRequest tags.  This information will be used later to generate an appropriate
         * reply email if the user chooses to respond
         * @param msg the Message being built
         * @throws IOException
         */
        private void meetingRequestParser(Message msg) throws IOException {
            PackedString.Builder packedString = new PackedString.Builder();
            while (nextTag(Tags.EMAIL_MEETING_REQUEST) != END) {
                switch (tag) {
                    case Tags.EMAIL_DTSTAMP:
                        packedString.put(MeetingInfo.MEETING_DTSTAMP, getValue());
                        break;
                    case Tags.EMAIL_START_TIME:
                        packedString.put(MeetingInfo.MEETING_DTSTART, getValue());
                        break;
                    case Tags.EMAIL_END_TIME:
                        packedString.put(MeetingInfo.MEETING_DTEND, getValue());
                        break;
                    case Tags.EMAIL_ORGANIZER:
                        packedString.put(MeetingInfo.MEETING_ORGANIZER_EMAIL, getValue());
                        break;
                    case Tags.EMAIL_LOCATION:
                        packedString.put(MeetingInfo.MEETING_LOCATION, getValue());
                        break;
                    case Tags.EMAIL_GLOBAL_OBJID:
                        packedString.put(MeetingInfo.MEETING_UID,
                                CalendarUtilities.getUidFromGlobalObjId(getValue()));
                        break;
                    case Tags.EMAIL_CATEGORIES:
                        skipParser(tag);
                        break;
                    case Tags.EMAIL_RECURRENCES:
                        recurrencesParser();
                        break;
                    case Tags.EMAIL_RESPONSE_REQUESTED:
                        packedString.put(MeetingInfo.MEETING_RESPONSE_REQUESTED, getValue());
                        break;
                    case Tags.EMAIL_ALL_DAY_EVENT:
                        if (getValueInt() == 1) {
<<<<<<< HEAD
                            packedString.put(MeetingInfo.MEETING_ALL_DAY, "1");
=======
                            packedString.put(MeetingInfo.MEETING_ALL_DAY, getValue());
>>>>>>> 08e5a2d0
                        }
                        break;
                    default:
                        skipTag();
                }
            }
            if (msg.mSubject != null) {
                packedString.put(MeetingInfo.MEETING_TITLE, msg.mSubject);
            }
            msg.mMeetingInfo = packedString.toString();
        }

        private void recurrencesParser() throws IOException {
            while (nextTag(Tags.EMAIL_RECURRENCES) != END) {
                switch (tag) {
                    case Tags.EMAIL_RECURRENCE:
                        skipParser(tag);
                        break;
                    default:
                        skipTag();
                }
            }
        }

        /**
         * Parse a message from the server stream.
         * @return the parsed Message
         * @throws IOException
         */
        private Message addParser() throws IOException, CommandStatusException {
            Message msg = new Message();
            msg.mAccountKey = mAccount.mId;
            msg.mMailboxKey = mMailbox.mId;
            msg.mFlagLoaded = Message.FLAG_LOADED_COMPLETE;
            // Default to 1 (success) in case we don't get this tag
            int status = 1;

            while (nextTag(Tags.SYNC_ADD) != END) {
                switch (tag) {
                    case Tags.SYNC_SERVER_ID:
                        msg.mServerId = getValue();
                        break;
                    case Tags.SYNC_STATUS:
                        status = getValueInt();
                        break;
                    case Tags.SYNC_APPLICATION_DATA:
                        addData(msg, tag);
                        break;
                    default:
                        skipTag();
                }
            }
            // For sync, status 1 = success
            if (status != 1) {
                throw new CommandStatusException(status, msg.mServerId);
            }
            return msg;
        }

        // For now, we only care about the "active" state
        private Boolean flagParser() throws IOException {
            Boolean state = false;
            while (nextTag(Tags.EMAIL_FLAG) != END) {
                switch (tag) {
                    case Tags.EMAIL_FLAG_STATUS:
                        state = getValueInt() == 2;
                        break;
                    default:
                        skipTag();
                }
            }
            return state;
        }

        private void bodyParser(Message msg) throws IOException {
            String bodyType = Eas.BODY_PREFERENCE_TEXT;
            String body = "";
            while (nextTag(Tags.EMAIL_BODY) != END) {
                switch (tag) {
                    case Tags.BASE_TYPE:
                        bodyType = getValue();
                        break;
                    case Tags.BASE_DATA:
                        body = getValue();
                        break;
                    default:
                        skipTag();
                }
            }
            // We always ask for TEXT or HTML; there's no third option
            if (bodyType.equals(Eas.BODY_PREFERENCE_HTML)) {
                msg.mHtml = body;
            } else {
                msg.mText = body;
            }
        }

        /**
         * Parses untruncated MIME data, saving away the text parts
         * @param msg the message we're building
         * @param mimeData the MIME data we've received from the server
         * @throws IOException
         */
        private void mimeBodyParser(Message msg, String mimeData) throws IOException {
            try {
                ByteArrayInputStream in = new ByteArrayInputStream(mimeData.getBytes());
                // The constructor parses the message
                MimeMessage mimeMessage = new MimeMessage(in);
                // Now process body parts & attachments
                ArrayList<Part> viewables = new ArrayList<Part>();
                // We'll ignore the attachments, as we'll get them directly from EAS
                ArrayList<Part> attachments = new ArrayList<Part>();
                MimeUtility.collectParts(mimeMessage, viewables, attachments);
                Body tempBody = new Body();
                // updateBodyFields fills in the content fields of the Body
                ConversionUtilities.updateBodyFields(tempBody, msg, viewables);
                // But we need them in the message itself for handling during commit()
                msg.mHtml = tempBody.mHtmlContent;
                msg.mText = tempBody.mTextContent;
            } catch (MessagingException e) {
                // This would most likely indicate a broken stream
                throw new IOException(e);
            }
        }

        private void attachmentsParser(ArrayList<Attachment> atts, Message msg) throws IOException {
            while (nextTag(Tags.EMAIL_ATTACHMENTS) != END) {
                switch (tag) {
                    case Tags.EMAIL_ATTACHMENT:
                    case Tags.BASE_ATTACHMENT:  // BASE_ATTACHMENT is used in EAS 12.0 and up
                        attachmentParser(atts, msg);
                        break;
                    default:
                        skipTag();
                }
            }
        }

        private void attachmentParser(ArrayList<Attachment> atts, Message msg) throws IOException {
            String fileName = null;
            String length = null;
            String location = null;
            boolean isInline = false;
            String contentId = null;

            while (nextTag(Tags.EMAIL_ATTACHMENT) != END) {
                switch (tag) {
                    // We handle both EAS 2.5 and 12.0+ attachments here
                    case Tags.EMAIL_DISPLAY_NAME:
                    case Tags.BASE_DISPLAY_NAME:
                        fileName = getValue();
                        break;
                    case Tags.EMAIL_ATT_NAME:
                    case Tags.BASE_FILE_REFERENCE:
                        location = getValue();
                        break;
                    case Tags.EMAIL_ATT_SIZE:
                    case Tags.BASE_ESTIMATED_DATA_SIZE:
                        length = getValue();
                        break;
                    case Tags.BASE_IS_INLINE:
                        isInline = getValueInt() == 1;
                        break;
                    case Tags.BASE_CONTENT_ID:
                        contentId = getValue();
                        break;
                    default:
                        skipTag();
                }
            }

            if ((fileName != null) && (length != null) && (location != null)) {
                Attachment att = new Attachment();
                att.mEncoding = "base64";
                att.mSize = Long.parseLong(length);
                att.mFileName = fileName;
                att.mLocation = location;
                att.mMimeType = getMimeTypeFromFileName(fileName);
                att.mAccountKey = mService.mAccount.mId;
                // Save away the contentId, if we've got one (for inline images); note that the
                // EAS docs appear to be wrong about the tags used; inline images come with
                // contentId rather than contentLocation, when sent from Ex03, Ex07, and Ex10
                if (isInline && !TextUtils.isEmpty(contentId)) {
                    att.mContentId = contentId;
                }
                // Check if this attachment can't be downloaded due to an account policy
                if (mPolicy != null) {
                    if (mPolicy.mDontAllowAttachments ||
                            (mPolicy.mMaxAttachmentSize > 0 &&
                                    (att.mSize > mPolicy.mMaxAttachmentSize))) {
                        att.mFlags = Attachment.FLAG_POLICY_DISALLOWS_DOWNLOAD;
                    }
                }
                atts.add(att);
                msg.mFlagAttachment = true;
            }
        }

        /**
         * Returns an appropriate mimetype for the given file name's extension. If a mimetype
         * cannot be determined, {@code application/<<x>>} [where @{code <<x>> is the extension,
         * if it exists or {@code application/octet-stream}].
         * At the moment, this is somewhat lame, since many file types aren't recognized
         * @param fileName the file name to ponder
         */
        // Note: The MimeTypeMap method currently uses a very limited set of mime types
        // A bug has been filed against this issue.
        public String getMimeTypeFromFileName(String fileName) {
            String mimeType;
            int lastDot = fileName.lastIndexOf('.');
            String extension = null;
            if ((lastDot > 0) && (lastDot < fileName.length() - 1)) {
                extension = fileName.substring(lastDot + 1).toLowerCase();
            }
            if (extension == null) {
                // A reasonable default for now.
                mimeType = "application/octet-stream";
            } else {
                mimeType = MimeTypeMap.getSingleton().getMimeTypeFromExtension(extension);
                if (mimeType == null) {
                    mimeType = "application/" + extension;
                }
            }
            return mimeType;
        }

        private Cursor getServerIdCursor(String serverId, String[] projection) {
            mBindArguments[0] = serverId;
            mBindArguments[1] = mMailboxIdAsString;
            Cursor c = mContentResolver.query(Message.CONTENT_URI, projection,
                    WHERE_SERVER_ID_AND_MAILBOX_KEY, mBindArguments, null);
            if (c == null) throw new ProviderUnavailableException();
            if (c.getCount() > 1) {
                userLog("Multiple messages with the same serverId/mailbox: " + serverId);
            }
            return c;
        }

        @VisibleForTesting
        void deleteParser(ArrayList<Long> deletes, int entryTag) throws IOException {
            while (nextTag(entryTag) != END) {
                switch (tag) {
                    case Tags.SYNC_SERVER_ID:
                        String serverId = getValue();
                        // Find the message in this mailbox with the given serverId
                        Cursor c = getServerIdCursor(serverId, MESSAGE_ID_SUBJECT_PROJECTION);
                        try {
                            if (c.moveToFirst()) {
                                deletes.add(c.getLong(MESSAGE_ID_SUBJECT_ID_COLUMN));
                                if (Eas.USER_LOG) {
                                    userLog("Deleting ", serverId + ", "
                                            + c.getString(MESSAGE_ID_SUBJECT_SUBJECT_COLUMN));
                                }
                            }
                        } finally {
                            c.close();
                        }
                        break;
                    default:
                        skipTag();
                }
            }
        }

        @VisibleForTesting
        class ServerChange {
            final long id;
            final Boolean read;
            final Boolean flag;
            final Integer flags;

            ServerChange(long _id, Boolean _read, Boolean _flag, Integer _flags) {
                id = _id;
                read = _read;
                flag = _flag;
                flags = _flags;
            }
        }

        @VisibleForTesting
        void changeParser(ArrayList<ServerChange> changes) throws IOException {
            String serverId = null;
            Boolean oldRead = false;
            Boolean oldFlag = false;
            int flags = 0;
            long id = 0;
            while (nextTag(Tags.SYNC_CHANGE) != END) {
                switch (tag) {
                    case Tags.SYNC_SERVER_ID:
                        serverId = getValue();
                        Cursor c = getServerIdCursor(serverId, Message.LIST_PROJECTION);
                        try {
                            if (c.moveToFirst()) {
                                userLog("Changing ", serverId);
                                oldRead = c.getInt(Message.LIST_READ_COLUMN) == Message.READ;
                                oldFlag = c.getInt(Message.LIST_FAVORITE_COLUMN) == 1;
                                flags = c.getInt(Message.LIST_FLAGS_COLUMN);
                                id = c.getLong(Message.LIST_ID_COLUMN);
                            }
                        } finally {
                            c.close();
                        }
                        break;
                    case Tags.SYNC_APPLICATION_DATA:
                        changeApplicationDataParser(changes, oldRead, oldFlag, flags, id);
                        break;
                    default:
                        skipTag();
                }
            }
        }

        private void changeApplicationDataParser(ArrayList<ServerChange> changes, Boolean oldRead,
                Boolean oldFlag, int oldFlags, long id) throws IOException {
            Boolean read = null;
            Boolean flag = null;
            Integer flags = null;
            while (nextTag(Tags.SYNC_APPLICATION_DATA) != END) {
                switch (tag) {
                    case Tags.EMAIL_READ:
                        read = getValueInt() == 1;
                        break;
                    case Tags.EMAIL_FLAG:
                        flag = flagParser();
                        break;
                    case Tags.EMAIL2_LAST_VERB_EXECUTED:
                        int val = getValueInt();
                        // Clear out the old replied/forward flags and add in the new flag
                        flags = oldFlags & ~(Message.FLAG_REPLIED_TO | Message.FLAG_FORWARDED);
                        if (val == LAST_VERB_REPLY || val == LAST_VERB_REPLY_ALL) {
                            // We aren't required to distinguish between reply and reply all here
                            flags |= Message.FLAG_REPLIED_TO;
                        } else if (val == LAST_VERB_FORWARD) {
                            flags |= Message.FLAG_FORWARDED;
                        }
                        break;
                    default:
                        skipTag();
                }
            }
            // See if there are flag changes re: read, flag (favorite) or replied/forwarded
            if (((read != null) && !oldRead.equals(read)) ||
                    ((flag != null) && !oldFlag.equals(flag)) || (flags != null)) {
                changes.add(new ServerChange(id, read, flag, flags));
            }
        }

        /* (non-Javadoc)
         * @see com.android.exchange.adapter.EasContentParser#commandsParser()
         */
        @Override
        public void commandsParser() throws IOException, CommandStatusException {
            while (nextTag(Tags.SYNC_COMMANDS) != END) {
                if (tag == Tags.SYNC_ADD) {
                    newEmails.add(addParser());
                    incrementChangeCount();
                } else if (tag == Tags.SYNC_DELETE || tag == Tags.SYNC_SOFT_DELETE) {
                    deleteParser(deletedEmails, tag);
                    incrementChangeCount();
                } else if (tag == Tags.SYNC_CHANGE) {
                    changeParser(changedEmails);
                    incrementChangeCount();
                } else
                    skipTag();
            }
        }

        /**
         * Removed any messages with status 7 (mismatch) from the updatedIdList
         * @param endTag the tag we end with
         * @throws IOException
         */
        public void failedUpdateParser(int endTag) throws IOException {
            // We get serverId and status in the responses
            String serverId = null;
            while (nextTag(endTag) != END) {
                if (tag == Tags.SYNC_STATUS) {
                    int status = getValueInt();
                    if (status == 7 && serverId != null) {
                        Cursor c = getServerIdCursor(serverId, Message.ID_COLUMN_PROJECTION);
                        try {
                            if (c.moveToFirst()) {
                                Long id = c.getLong(Message.ID_PROJECTION_COLUMN);
                                mService.userLog("Update of " + serverId + " failed; will retry");
                                mUpdatedIdList.remove(id);
                                mService.mUpsyncFailed = true;
                            }
                        } finally {
                            c.close();
                        }
                    }
                } else if (tag == Tags.SYNC_SERVER_ID) {
                    serverId = getValue();
                } else {
                    skipTag();
                }
            }
        }

        @Override
        public void responsesParser() throws IOException {
            while (nextTag(Tags.SYNC_RESPONSES) != END) {
                if (tag == Tags.SYNC_ADD || tag == Tags.SYNC_CHANGE || tag == Tags.SYNC_DELETE) {
                    failedUpdateParser(tag);
                } else if (tag == Tags.SYNC_FETCH) {
                    try {
                        fetchedEmails.add(addParser());
                    } catch (CommandStatusException sse) {
                        if (sse.mStatus == 8) {
                            // 8 = object not found; delete the message from EmailProvider
                            // No other status should be seen in a fetch response, except, perhaps,
                            // for some temporary server failure
                            mBindArguments[0] = sse.mItemId;
                            mBindArguments[1] = mMailboxIdAsString;
                            mContentResolver.delete(Message.CONTENT_URI,
                                    WHERE_SERVER_ID_AND_MAILBOX_KEY, mBindArguments);
                        }
                    }
                }
            }
        }

        @Override
        public void commit() {
            // Use a batch operation to handle the changes
            ArrayList<ContentProviderOperation> ops = new ArrayList<ContentProviderOperation>();

            for (Message msg: fetchedEmails) {
                // Find the original message's id (by serverId and mailbox)
                Cursor c = getServerIdCursor(msg.mServerId, EmailContent.ID_PROJECTION);
                String id = null;
                try {
                    if (c.moveToFirst()) {
                        id = c.getString(EmailContent.ID_PROJECTION_COLUMN);
                        while (c.moveToNext()) {
                            // This shouldn't happen, but clean up if it does
                            Long dupId =
                                    Long.parseLong(c.getString(EmailContent.ID_PROJECTION_COLUMN));
                            userLog("Delete duplicate with id: " + dupId);
                            deletedEmails.add(dupId);
                        }
                    }
                } finally {
                    c.close();
                }

                // If we find one, we do two things atomically: 1) set the body text for the
                // message, and 2) mark the message loaded (i.e. completely loaded)
                if (id != null) {
                    userLog("Fetched body successfully for ", id);
                    mBindArgument[0] = id;
                    ops.add(ContentProviderOperation.newUpdate(Body.CONTENT_URI)
                            .withSelection(Body.MESSAGE_KEY + "=?", mBindArgument)
                            .withValue(Body.TEXT_CONTENT, msg.mText)
                            .build());
                    ops.add(ContentProviderOperation.newUpdate(Message.CONTENT_URI)
                            .withSelection(EmailContent.RECORD_ID + "=?", mBindArgument)
                            .withValue(Message.FLAG_LOADED, Message.FLAG_LOADED_COMPLETE)
                            .build());
                }
            }

            for (Message msg: newEmails) {
                msg.addSaveOps(ops);
            }

            for (Long id : deletedEmails) {
                ops.add(ContentProviderOperation.newDelete(
                        ContentUris.withAppendedId(Message.CONTENT_URI, id)).build());
                AttachmentUtilities.deleteAllAttachmentFiles(mContext, mAccount.mId, id);
            }

            if (!changedEmails.isEmpty()) {
                // Server wins in a conflict...
                for (ServerChange change : changedEmails) {
                     ContentValues cv = new ContentValues();
                    if (change.read != null) {
                        cv.put(MessageColumns.FLAG_READ, change.read);
                    }
                    if (change.flag != null) {
                        cv.put(MessageColumns.FLAG_FAVORITE, change.flag);
                    }
                    if (change.flags != null) {
                        cv.put(MessageColumns.FLAGS, change.flags);
                    }
                    ops.add(ContentProviderOperation.newUpdate(
                            ContentUris.withAppendedId(Message.CONTENT_URI, change.id))
                                .withValues(cv)
                                .build());
                }
            }

            // We only want to update the sync key here
            ContentValues mailboxValues = new ContentValues();
            mailboxValues.put(Mailbox.SYNC_KEY, mMailbox.mSyncKey);
            ops.add(ContentProviderOperation.newUpdate(
                    ContentUris.withAppendedId(Mailbox.CONTENT_URI, mMailbox.mId))
                        .withValues(mailboxValues).build());

            // No commits if we're stopped
            synchronized (mService.getSynchronizer()) {
                if (mService.isStopped()) return;
                try {
                    mContentResolver.applyBatch(EmailContent.AUTHORITY, ops);
                    userLog(mMailbox.mDisplayName, " SyncKey saved as: ", mMailbox.mSyncKey);
                } catch (RemoteException e) {
                    // There is nothing to be done here; fail by returning null
                } catch (OperationApplicationException e) {
                    // There is nothing to be done here; fail by returning null
                }
            }
        }
    }

    @Override
    public String getCollectionName() {
        return "Email";
    }

    private void addCleanupOps(ArrayList<ContentProviderOperation> ops) {
        // If we've sent local deletions, clear out the deleted table
        for (Long id: mDeletedIdList) {
            ops.add(ContentProviderOperation.newDelete(
                    ContentUris.withAppendedId(Message.DELETED_CONTENT_URI, id)).build());
        }
        // And same with the updates
        for (Long id: mUpdatedIdList) {
            ops.add(ContentProviderOperation.newDelete(
                    ContentUris.withAppendedId(Message.UPDATED_CONTENT_URI, id)).build());
        }
    }

    @Override
    public void cleanup() {
        ArrayList<ContentProviderOperation> ops = new ArrayList<ContentProviderOperation>();
        // Delete any moved messages (since we've just synced the mailbox, and no longer need the
        // placeholder message); this prevents duplicates from appearing in the mailbox.
        mBindArgument[0] = Long.toString(mMailbox.mId);
        ops.add(ContentProviderOperation.newDelete(Message.CONTENT_URI)
                .withSelection(WHERE_MAILBOX_KEY_AND_MOVED, mBindArgument).build());
        // If we've done deletions/updates, clean up the deleted/updated tables
        if (!mDeletedIdList.isEmpty() || !mUpdatedIdList.isEmpty()) {
            addCleanupOps(ops);
        }
        try {
            mContext.getContentResolver()
                .applyBatch(EmailContent.AUTHORITY, ops);
        } catch (RemoteException e) {
            // There is nothing to be done here; fail by returning null
        } catch (OperationApplicationException e) {
            // There is nothing to be done here; fail by returning null
        }
    }

    private String formatTwo(int num) {
        if (num < 10) {
            return "0" + (char)('0' + num);
        } else
            return Integer.toString(num);
    }

    /**
     * Create date/time in RFC8601 format.  Oddly enough, for calendar date/time, Microsoft uses
     * a different format that excludes the punctuation (this is why I'm not putting this in a
     * parent class)
     */
    public String formatDateTime(Calendar calendar) {
        StringBuilder sb = new StringBuilder();
        //YYYY-MM-DDTHH:MM:SS.MSSZ
        sb.append(calendar.get(Calendar.YEAR));
        sb.append('-');
        sb.append(formatTwo(calendar.get(Calendar.MONTH) + 1));
        sb.append('-');
        sb.append(formatTwo(calendar.get(Calendar.DAY_OF_MONTH)));
        sb.append('T');
        sb.append(formatTwo(calendar.get(Calendar.HOUR_OF_DAY)));
        sb.append(':');
        sb.append(formatTwo(calendar.get(Calendar.MINUTE)));
        sb.append(':');
        sb.append(formatTwo(calendar.get(Calendar.SECOND)));
        sb.append(".000Z");
        return sb.toString();
    }

    /**
     * Note that messages in the deleted database preserve the message's unique id; therefore, we
     * can utilize this id to find references to the message.  The only reference situation at this
     * point is in the Body table; it is when sending messages via SmartForward and SmartReply
     */
    private boolean messageReferenced(ContentResolver cr, long id) {
        mBindArgument[0] = Long.toString(id);
        // See if this id is referenced in a body
        Cursor c = cr.query(Body.CONTENT_URI, Body.ID_PROJECTION, WHERE_BODY_SOURCE_MESSAGE_KEY,
                mBindArgument, null);
        try {
            return c.moveToFirst();
        } finally {
            c.close();
        }
    }

    /*private*/ /**
     * Serialize commands to delete items from the server; as we find items to delete, add their
     * id's to the deletedId's array
     *
     * @param s the Serializer we're using to create post data
     * @param deletedIds ids whose deletions are being sent to the server
     * @param first whether or not this is the first command being sent
     * @return true if SYNC_COMMANDS hasn't been sent (false otherwise)
     * @throws IOException
     */
    @VisibleForTesting
    boolean sendDeletedItems(Serializer s, ArrayList<Long> deletedIds, boolean first)
            throws IOException {
        ContentResolver cr = mContext.getContentResolver();

        // Find any of our deleted items
        Cursor c = cr.query(Message.DELETED_CONTENT_URI, Message.LIST_PROJECTION,
                MessageColumns.MAILBOX_KEY + '=' + mMailbox.mId, null, null);
        // We keep track of the list of deleted item id's so that we can remove them from the
        // deleted table after the server receives our command
        deletedIds.clear();
        try {
            while (c.moveToNext()) {
                String serverId = c.getString(Message.LIST_SERVER_ID_COLUMN);
                // Keep going if there's no serverId
                if (serverId == null) {
                    continue;
                // Also check if this message is referenced elsewhere
                } else if (messageReferenced(cr, c.getLong(Message.CONTENT_ID_COLUMN))) {
                    userLog("Postponing deletion of referenced message: ", serverId);
                    continue;
                } else if (first) {
                    s.start(Tags.SYNC_COMMANDS);
                    first = false;
                }
                // Send the command to delete this message
                s.start(Tags.SYNC_DELETE).data(Tags.SYNC_SERVER_ID, serverId).end();
                deletedIds.add(c.getLong(Message.LIST_ID_COLUMN));
            }
        } finally {
            c.close();
        }

       return first;
    }

    @Override
    public boolean sendLocalChanges(Serializer s) throws IOException {
        ContentResolver cr = mContext.getContentResolver();

        if (getSyncKey().equals("0")) {
            return false;
        }

        // Never upsync from these folders
        if (mMailbox.mType == Mailbox.TYPE_DRAFTS || mMailbox.mType == Mailbox.TYPE_OUTBOX) {
            return false;
        }

        // This code is split out for unit testing purposes
        boolean firstCommand = sendDeletedItems(s, mDeletedIdList, true);

        if (!mFetchRequestList.isEmpty()) {
            // Add FETCH commands for messages that need a body (i.e. we didn't find it during
            // our earlier sync; this happens only in EAS 2.5 where the body couldn't be found
            // after parsing the message's MIME data)
            if (firstCommand) {
                s.start(Tags.SYNC_COMMANDS);
                firstCommand = false;
            }
            for (FetchRequest req: mFetchRequestList) {
                s.start(Tags.SYNC_FETCH).data(Tags.SYNC_SERVER_ID, req.serverId).end();
            }
        }

        // Find our trash mailbox, since deletions will have been moved there...
        long trashMailboxId =
            Mailbox.findMailboxOfType(mContext, mMailbox.mAccountKey, Mailbox.TYPE_TRASH);

        // Do the same now for updated items
        Cursor c = cr.query(Message.UPDATED_CONTENT_URI, Message.LIST_PROJECTION,
                MessageColumns.MAILBOX_KEY + '=' + mMailbox.mId, null, null);

        // We keep track of the list of updated item id's as we did above with deleted items
        mUpdatedIdList.clear();
        try {
            ContentValues cv = new ContentValues();
            while (c.moveToNext()) {
                long id = c.getLong(Message.LIST_ID_COLUMN);
                // Say we've handled this update
                mUpdatedIdList.add(id);
                // We have the id of the changed item.  But first, we have to find out its current
                // state, since the updated table saves the opriginal state
                Cursor currentCursor = cr.query(ContentUris.withAppendedId(Message.CONTENT_URI, id),
                        UPDATES_PROJECTION, null, null, null);
                try {
                    // If this item no longer exists (shouldn't be possible), just move along
                    if (!currentCursor.moveToFirst()) {
                        continue;
                    }
                    // Keep going if there's no serverId
                    String serverId = currentCursor.getString(UPDATES_SERVER_ID_COLUMN);
                    if (serverId == null) {
                        continue;
                    }

                    boolean flagChange = false;
                    boolean readChange = false;

                    long mailbox = currentCursor.getLong(UPDATES_MAILBOX_KEY_COLUMN);
                    // If the message is now in the trash folder, it has been deleted by the user
                    if (mailbox == trashMailboxId) {
                         if (firstCommand) {
                            s.start(Tags.SYNC_COMMANDS);
                            firstCommand = false;
                        }
                        // Send the command to delete this message
                        s.start(Tags.SYNC_DELETE).data(Tags.SYNC_SERVER_ID, serverId).end();
                        // Mark the message as moved (so the copy will be deleted if/when the server
                        // version is synced)
                        int flags = c.getInt(Message.LIST_FLAGS_COLUMN);
                        cv.put(MessageColumns.FLAGS,
                                flags | EasSyncService.MESSAGE_FLAG_MOVED_MESSAGE);
                        cr.update(ContentUris.withAppendedId(Message.CONTENT_URI, id), cv,
                                null, null);
                        continue;
                    } else if (mailbox != c.getLong(Message.LIST_MAILBOX_KEY_COLUMN)) {
                        // The message has moved to another mailbox; add a request for this
                        // Note: The Sync command doesn't handle moving messages, so we need
                        // to handle this as a "request" (similar to meeting response and
                        // attachment load)
                        mService.addRequest(new MessageMoveRequest(id, mailbox));
                        // Regardless of other changes that might be made, we don't want to indicate
                        // that this message has been updated until the move request has been
                        // handled (without this, a crash between the flag upsync and the move
                        // would cause the move to be lost)
                        mUpdatedIdList.remove(id);
                    }

                    // We can only send flag changes to the server in 12.0 or later
                    int flag = 0;
                    if (mService.mProtocolVersionDouble >= Eas.SUPPORTED_PROTOCOL_EX2007_DOUBLE) {
                        flag = currentCursor.getInt(UPDATES_FLAG_COLUMN);
                        if (flag != c.getInt(Message.LIST_FAVORITE_COLUMN)) {
                            flagChange = true;
                        }
                    }

                    int read = currentCursor.getInt(UPDATES_READ_COLUMN);
                    if (read != c.getInt(Message.LIST_READ_COLUMN)) {
                        readChange = true;
                    }

                    if (!flagChange && !readChange) {
                        // In this case, we've got nothing to send to the server
                        continue;
                    }

                    if (firstCommand) {
                        s.start(Tags.SYNC_COMMANDS);
                        firstCommand = false;
                    }
                    // Send the change to "read" and "favorite" (flagged)
                    s.start(Tags.SYNC_CHANGE)
                        .data(Tags.SYNC_SERVER_ID, c.getString(Message.LIST_SERVER_ID_COLUMN))
                        .start(Tags.SYNC_APPLICATION_DATA);
                    if (readChange) {
                        s.data(Tags.EMAIL_READ, Integer.toString(read));
                    }
                    // "Flag" is a relatively complex concept in EAS 12.0 and above.  It is not only
                    // the boolean "favorite" that we think of in Gmail, but it also represents a
                    // follow up action, which can include a subject, start and due dates, and even
                    // recurrences.  We don't support any of this as yet, but EAS 12.0 and higher
                    // require that a flag contain a status, a type, and four date fields, two each
                    // for start date and end (due) date.
                    if (flagChange) {
                        if (flag != 0) {
                            // Status 2 = set flag
                            s.start(Tags.EMAIL_FLAG).data(Tags.EMAIL_FLAG_STATUS, "2");
                            // "FollowUp" is the standard type
                            s.data(Tags.EMAIL_FLAG_TYPE, "FollowUp");
                            long now = System.currentTimeMillis();
                            Calendar calendar =
                                GregorianCalendar.getInstance(TimeZone.getTimeZone("GMT"));
                            calendar.setTimeInMillis(now);
                            // Flags are required to have a start date and end date (duplicated)
                            // First, we'll set the current date/time in GMT as the start time
                            String utc = formatDateTime(calendar);
                            s.data(Tags.TASK_START_DATE, utc).data(Tags.TASK_UTC_START_DATE, utc);
                            // And then we'll use one week from today for completion date
                            calendar.setTimeInMillis(now + 1*WEEKS);
                            utc = formatDateTime(calendar);
                            s.data(Tags.TASK_DUE_DATE, utc).data(Tags.TASK_UTC_DUE_DATE, utc);
                            s.end();
                        } else {
                            s.tag(Tags.EMAIL_FLAG);
                        }
                    }
                    s.end().end(); // SYNC_APPLICATION_DATA, SYNC_CHANGE
                } finally {
                    currentCursor.close();
                }
            }
        } finally {
            c.close();
        }

        if (!firstCommand) {
            s.end(); // SYNC_COMMANDS
        }
        return false;
    }
}<|MERGE_RESOLUTION|>--- conflicted
+++ resolved
@@ -687,11 +687,7 @@
                         break;
                     case Tags.EMAIL_ALL_DAY_EVENT:
                         if (getValueInt() == 1) {
-<<<<<<< HEAD
-                            packedString.put(MeetingInfo.MEETING_ALL_DAY, "1");
-=======
                             packedString.put(MeetingInfo.MEETING_ALL_DAY, getValue());
->>>>>>> 08e5a2d0
                         }
                         break;
                     default:
