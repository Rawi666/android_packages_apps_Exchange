--- conflicted
+++ resolved
@@ -17,10 +17,6 @@
 package com.android.exchange.eas;
 
 import android.content.Context;
-<<<<<<< HEAD
-import android.text.TextUtils;
-=======
->>>>>>> 55ab45ab
 import android.text.format.DateUtils;
 
 import com.android.emailcommon.provider.HostAuth;
@@ -87,35 +83,20 @@
      * @param context The {@link Context}.
      * @param hostAuth The {@link HostAuth} to which we want to connect.
      * @return The {@link EmailClientConnectionManager} for hostAuth.
-     * @throws CertificateException If an error occurs registering the client certificate.
      */
     private EmailClientConnectionManager createConnectionManager(final Context context,
-<<<<<<< HEAD
-            final HostAuth hostAuth) throws CertificateException {
-=======
             final HostAuth hostAuth)
             throws CertificateException {
->>>>>>> 55ab45ab
         LogUtils.d(Eas.LOG_TAG, "Creating new connection manager for HostAuth %d", hostAuth.mId);
         final HttpParams params = new BasicHttpParams();
         params.setIntParameter(ConnManagerPNames.MAX_TOTAL_CONNECTIONS, 25);
         params.setParameter(ConnManagerPNames.MAX_CONNECTIONS_PER_ROUTE, sConnPerRoute);
-<<<<<<< HEAD
-        EmailClientConnectionManager connectionManager =
-                EmailClientConnectionManager.newInstance(context, params, hostAuth);
-        // Register the client certificate if needed
-        if (!TextUtils.isEmpty(hostAuth.mClientCertAlias)) {
-            connectionManager.registerClientCert(context, hostAuth);
-        }
-        return connectionManager;
-=======
         final EmailClientConnectionManager mgr =
                 EmailClientConnectionManager.newInstance(context, params, hostAuth);
 
         mgr.registerClientCert(context, hostAuth);
 
         return mgr;
->>>>>>> 55ab45ab
     }
 
     /**
@@ -125,15 +106,10 @@
      * @param context The {@link Context}.
      * @param hostAuth The {@link HostAuth} to which we want to connect.
      * @return The {@link EmailClientConnectionManager} for hostAuth.
-     * @throws CertificateException If an error occurs registering the client certificate.
      */
     private synchronized EmailClientConnectionManager getCachedConnectionManager(
-<<<<<<< HEAD
-            final Context context, final HostAuth hostAuth) throws CertificateException {
-=======
             final Context context, final HostAuth hostAuth)
             throws CertificateException {
->>>>>>> 55ab45ab
         EmailClientConnectionManager connectionManager = mConnectionMap.get(hostAuth.mId);
         final long now = System.currentTimeMillis();
         if (connectionManager != null) {
@@ -162,15 +138,10 @@
      * @param context The {@link Context}.
      * @param hostAuth The {@link HostAuth} to which we want to connect.
      * @return The {@link EmailClientConnectionManager} for hostAuth.
-     * @throws CertificateException If an error occurs registering the client certificate.
      */
     public EmailClientConnectionManager getConnectionManager(
-<<<<<<< HEAD
-            final Context context, final HostAuth hostAuth) throws CertificateException {
-=======
             final Context context, final HostAuth hostAuth)
             throws CertificateException {
->>>>>>> 55ab45ab
         final EmailClientConnectionManager connectionManager;
         // We only cache the connection manager for persisted HostAuth objects, i.e. objects
         // whose ids are permanent and won't get reused by other transient HostAuth objects.
