/*
 * Copyright (C) 2013 The Android Open Source Project
 *
 * Licensed under the Apache License, Version 2.0 (the "License");
 * you may not use this file except in compliance with the License.
 * You may obtain a copy of the License at
 *
 *      http://www.apache.org/licenses/LICENSE-2.0
 *
 * Unless required by applicable law or agreed to in writing, software
 * distributed under the License is distributed on an "AS IS" BASIS,
 * WITHOUT WARRANTIES OR CONDITIONS OF ANY KIND, either express or implied.
 * See the License for the specific language governing permissions and
 * limitations under the License.
 */

package com.android.exchange.eas;

import android.content.ContentResolver;
import android.content.ContentUris;
import android.content.ContentValues;
import android.content.Context;
import android.content.SyncResult;
import android.net.Uri;
import android.os.Build;
import android.os.Bundle;
import android.telephony.TelephonyManager;
import android.text.format.DateUtils;

import com.android.emailcommon.provider.Account;
import com.android.emailcommon.provider.EmailContent;
import com.android.emailcommon.provider.HostAuth;
import com.android.emailcommon.provider.Mailbox;
import com.android.emailcommon.utility.Utility;
import com.android.exchange.CommandStatusException;
import com.android.exchange.Eas;
import com.android.exchange.EasResponse;
import com.android.exchange.adapter.Serializer;
import com.android.exchange.adapter.Tags;
import com.android.exchange.service.EasServerConnection;
import com.android.mail.utils.LogUtils;

import org.apache.http.HttpEntity;
import org.apache.http.client.methods.HttpUriRequest;
import org.apache.http.entity.ByteArrayEntity;

import java.io.IOException;
import java.security.cert.CertificateException;
import java.util.ArrayList;

/**
 * Base class for all Exchange operations that use a POST to talk to the server.
 *
 * The core of this class is {@link #performOperation}, which provides the skeleton of making
 * a request, handling common errors, and setting fields on the {@link SyncResult} if there is one.
 * This class abstracts the connection handling from its subclasses and callers.
 *
 * A subclass must implement the abstract functions below that create the request and parse the
 * response. There are also a set of functions that a subclass may override if it's substantially
 * different from the "normal" operation (e.g. most requests use the same request URI, but auto
 * discover deviates since it's not account-specific), but the default implementation should suffice
 * for most. The subclass must also define a public function which calls {@link #performOperation},
 * possibly doing nothing other than that. (I chose to force subclasses to do this, rather than
 * provide that function in the base class, in order to force subclasses to consider, for example,
 * whether it needs a {@link SyncResult} parameter, and what the proper name for the "doWork"
 * function ought to be for the subclass.)
 */
public abstract class EasOperation {
    public static final String LOG_TAG = Eas.LOG_TAG;

    /** The maximum number of server redirects we allow before returning failure. */
    private static final int MAX_REDIRECTS = 3;

    /** Message MIME type for EAS version 14 and later. */
    private static final String EAS_14_MIME_TYPE = "application/vnd.ms-sync.wbxml";

    /** Error code indicating the operation was cancelled via {@link #abort}. */
    public static final int RESULT_ABORT = -1;
    /** Error code indicating the operation was cancelled via {@link #restart}. */
    public static final int RESULT_RESTART = -2;
    /** Error code indicating the Exchange servers redirected too many times. */
    public static final int RESULT_TOO_MANY_REDIRECTS = -3;
    /** Error code indicating the request failed due to a network problem. */
    public static final int RESULT_REQUEST_FAILURE = -4;
    /** Error code indicating a 403 (forbidden) error. */
    public static final int RESULT_FORBIDDEN = -5;
    /** Error code indicating an unresolved provisioning error. */
    public static final int RESULT_PROVISIONING_ERROR = -6;
    /** Error code indicating an authentication problem. */
    public static final int RESULT_AUTHENTICATION_ERROR = -7;
    /** Error code indicating the client is missing a certificate. */
    public static final int RESULT_CLIENT_CERTIFICATE_REQUIRED = -8;
    /** Error code indicating we don't have a protocol version in common with the server. */
    public static final int RESULT_PROTOCOL_VERSION_UNSUPPORTED = -9;
    /** Error code indicating some other failure. */
    public static final int RESULT_OTHER_FAILURE = -10;

    protected final Context mContext;

    /**
     * The account id for this operation.
     * NOTE: You will be tempted to add a reference to the {@link Account} here. Resist.
     * It's too easy for that to lead to creep and stale data.
     */
    protected final long mAccountId;
    private final EasServerConnection mConnection;

    // TODO: Make this private again when EasSyncHandler is converted to be a subclass.
    protected EasOperation(final Context context, final long accountId,
            final EasServerConnection connection) {
        mContext = context;
        mAccountId = accountId;
        mConnection = connection;
    }

    protected EasOperation(final Context context, final Account account, final HostAuth hostAuth) {
        this(context, account.mId, new EasServerConnection(context, account, hostAuth));
    }

    protected EasOperation(final Context context, final Account account) {
        this(context, account, HostAuth.restoreHostAuthWithId(context, account.mHostAuthKeyRecv));
    }

    /**
     * This constructor is for use by operations that are created by other operations, e.g.
     * {@link EasProvision}.
     * @param parentOperation The {@link EasOperation} that is creating us.
     */
    protected EasOperation(final EasOperation parentOperation) {
        this(parentOperation.mContext, parentOperation.mAccountId, parentOperation.mConnection);
    }

    /**
     * Request that this operation terminate. Intended for use by the sync service to interrupt
     * running operations, primarily Ping.
     */
    public final void abort() {
        mConnection.stop(EasServerConnection.STOPPED_REASON_ABORT);
    }

    /**
     * Request that this operation restart. Intended for use by the sync service to interrupt
     * running operations, primarily Ping.
     */
    public final void restart() {
        mConnection.stop(EasServerConnection.STOPPED_REASON_RESTART);
    }

    /**
     * The skeleton of performing an operation. This function handles all the common code and
     * error handling, calling into virtual functions that are implemented or overridden by the
     * subclass to do the operation-specific logic.
     *
     * The result codes work as follows:
     * - Negative values indicate common error codes and are defined above (the various RESULT_*
     *   constants).
     * - Non-negative values indicate the result of {@link #handleResponse}. These are obviously
     *   specific to the subclass, and may indicate success or error conditions.
     *
     * The common error codes primarily indicate conditions that occur when performing the POST
     * itself, such as network errors and handling of the HTTP response. However, some errors that
     * can be indicated in the HTTP response code can also be indicated in the payload of the
     * response as well, so {@link #handleResponse} should in those cases return the appropriate
     * negative result code, which will be handled the same as if it had been indicated in the HTTP
     * response code.
     *
     * @param syncResult If this operation is a sync, the {@link SyncResult} object that should
     *                   be written to for this sync; otherwise null.
     * @return A result code for the outcome of this operation, as described above.
     */
    protected final int performOperation(final SyncResult syncResult) {
        // We handle server redirects by looping, but we need to protect against too much looping.
        int redirectCount = 0;

        do {
            // Perform the HTTP request and handle exceptions.
            final EasResponse response;
            try {
<<<<<<< HEAD
                try {
                    response = mConnection.executeHttpUriRequest(makeRequest(), getTimeout());
                } catch (CertificateException cex) {
                    LogUtils.e(LOG_TAG, "Problem registering client cert: %s", cex.getMessage());
                    // TODO: Is this the best stat to increment?
                    if (syncResult != null) {
                        ++syncResult.stats.numAuthExceptions;
                    }
                    return RESULT_CLIENT_CERTIFICATE_REQUIRED;
                }
=======
                response = mConnection.executeHttpUriRequest(makeRequest(), getTimeout());
>>>>>>> 55ab45ab
            } catch (final IOException e) {
                // If we were stopped, return the appropriate result code.
                switch (mConnection.getStoppedReason()) {
                    case EasServerConnection.STOPPED_REASON_ABORT:
                        return RESULT_ABORT;
                    case EasServerConnection.STOPPED_REASON_RESTART:
                        return RESULT_RESTART;
                    default:
                        break;
                }
                // If we're here, then we had a IOException that's not from a stop request.
                String message = e.getMessage();
                if (message == null) {
                    message = "(no message)";
                }
                LogUtils.i(LOG_TAG, "IOException while sending request: %s", message);
                if (syncResult != null) {
                    ++syncResult.stats.numIoExceptions;
                }
                return RESULT_REQUEST_FAILURE;
            } catch (final CertificateException e) {
                LogUtils.i(LOG_TAG, "CertificateException while sending request: %s",
                        e.getMessage());
                if (syncResult != null) {
                    // TODO: Is this the best stat to increment?
                    ++syncResult.stats.numAuthExceptions;
                }
                return RESULT_CLIENT_CERTIFICATE_REQUIRED;
            } catch (final IllegalStateException e) {
                // Subclasses use ISE to signal a hard error when building the request.
                // TODO: Switch away from ISEs.
                LogUtils.e(LOG_TAG, e, "Exception while sending request");
                if (syncResult != null) {
                    syncResult.databaseError = true;
                }
                return RESULT_OTHER_FAILURE;
            }

            // The POST completed, so process the response.
            try {
                final int result;
                // First off, the success case.
                if (response.isSuccess()) {
                    int responseResult;
                    try {
                        responseResult = handleResponse(response, syncResult);
                    } catch (final IOException e) {
                        LogUtils.e(LOG_TAG, e, "Exception while handling response");
                        if (syncResult != null) {
                            ++syncResult.stats.numIoExceptions;
                        }
                        return RESULT_REQUEST_FAILURE;
                    } catch (final CommandStatusException e) {
                        // For some operations (notably Sync & FolderSync), errors are signaled in
                        // the payload of the response. These will have a HTTP 200 response, and the
                        // error condition is only detected during response parsing.
                        // The various parsers handle this by throwing a CommandStatusException.
                        // TODO: Consider having the parsers return the errors instead of throwing.
                        final int status = e.mStatus;
                        LogUtils.e(LOG_TAG, "CommandStatusException: %s, %d", getCommand(), status);
                        if (CommandStatusException.CommandStatus.isNeedsProvisioning(status)) {
                            responseResult = RESULT_PROVISIONING_ERROR;
                        } else if (CommandStatusException.CommandStatus.isDeniedAccess(status)) {
                            responseResult = RESULT_FORBIDDEN;
                        } else {
                            responseResult = RESULT_OTHER_FAILURE;
                        }
                    }
                    result = responseResult;
                } else {
                    result = RESULT_OTHER_FAILURE;
                }

                // Non-negative results indicate success. Return immediately and bypass the error
                // handling.
                if (result >= 0) {
                    return result;
                }

                // If this operation has distinct handling for 403 errors, do that.
                if (result == RESULT_FORBIDDEN || (response.isForbidden() && handleForbidden())) {
                    LogUtils.e(LOG_TAG, "Forbidden response");
                    if (syncResult != null) {
                        // TODO: Is this the best stat to increment?
                        ++syncResult.stats.numAuthExceptions;
                    }
                    return RESULT_FORBIDDEN;
                }

                // Handle provisioning errors.
                if (result == RESULT_PROVISIONING_ERROR || response.isProvisionError()) {
                    if (handleProvisionError(syncResult, mAccountId)) {
                        // The provisioning error has been taken care of, so we should re-do this
                        // request.
                        LogUtils.d(LOG_TAG, "Provisioning error handled during %s, retrying",
                                getCommand());
                        continue;
                    }
                    if (syncResult != null) {
                        LogUtils.e(LOG_TAG, "Issue with provisioning");
                        // TODO: Is this the best stat to increment?
                        ++syncResult.stats.numAuthExceptions;
                    }
                    return RESULT_PROVISIONING_ERROR;
                }

                // Handle authentication errors.
                if (response.isAuthError()) {
                    LogUtils.e(LOG_TAG, "Authentication error");
                    if (syncResult != null) {
                        ++syncResult.stats.numAuthExceptions;
                    }
                    if (response.isMissingCertificate()) {
                        return RESULT_CLIENT_CERTIFICATE_REQUIRED;
                    }
                    return RESULT_AUTHENTICATION_ERROR;
                }

                // Handle redirects.
                if (response.isRedirectError()) {
                    ++redirectCount;
                    mConnection.redirectHostAuth(response.getRedirectAddress());
                    // Note that unlike other errors, we do NOT return here; we just keep looping.
                } else {
                    // All other errors.
                    LogUtils.e(LOG_TAG, "Generic error for operation %s: status %d, result %d",
                            getCommand(), response.getStatus(), result);
                    if (syncResult != null) {
                        // TODO: Is this the best stat to increment?
                        ++syncResult.stats.numIoExceptions;
                    }
                    return RESULT_OTHER_FAILURE;
                }
            } finally {
                response.close();
            }
        } while (redirectCount < MAX_REDIRECTS);

        // Non-redirects return immediately after handling, so the only way to reach here is if we
        // looped too many times.
        LogUtils.e(LOG_TAG, "Too many redirects");
        if (syncResult != null) {
           syncResult.tooManyRetries = true;
        }
        return RESULT_TOO_MANY_REDIRECTS;
    }

    /**
     * Reset the protocol version to use for this connection. If it's changed, and our account is
     * persisted, also write back the changes to the DB.
     * @param protocolVersion The new protocol version to use, as a string.
     */
    protected final void setProtocolVersion(final String protocolVersion) {
        if (mConnection.setProtocolVersion(protocolVersion) && mAccountId != Account.NOT_SAVED) {
            final Uri uri = ContentUris.withAppendedId(Account.CONTENT_URI, mAccountId);
            final ContentValues cv = new ContentValues(2);
            if (getProtocolVersion() >= 12.0) {
                final int oldFlags = Utility.getFirstRowInt(mContext, uri,
                        Account.ACCOUNT_FLAGS_PROJECTION, null, null, null,
                        Account.ACCOUNT_FLAGS_COLUMN_FLAGS, 0);
                final int newFlags = oldFlags
                        | Account.FLAGS_SUPPORTS_GLOBAL_SEARCH + Account.FLAGS_SUPPORTS_SEARCH;
                if (oldFlags != newFlags) {
                    cv.put(EmailContent.AccountColumns.FLAGS, newFlags);
                }
            }
            cv.put(EmailContent.AccountColumns.PROTOCOL_VERSION, protocolVersion);
            mContext.getContentResolver().update(uri, cv, null, null);
        }
    }

    /**
     * Create the request object for this operation.
     * Most operations use a POST, but some use other request types (e.g. Options).
     * @return An {@link HttpUriRequest}.
     * @throws IOException
     */
    private final HttpUriRequest makeRequest() throws IOException {
        final String requestUri = getRequestUri();
        if (requestUri == null) {
            return mConnection.makeOptions();
        }
        return mConnection.makePost(requestUri, getRequestEntity(),
                getRequestContentType(), addPolicyKeyHeaderToRequest());
    }

    /**
     * The following functions MUST be overridden by subclasses; these are things that are unique
     * to each operation.
     */

    /**
     * Get the name of the operation, used as the "Cmd=XXX" query param in the request URI. Note
     * that if you override {@link #getRequestUri}, then this function may be unused for normal
     * operation, but all subclasses should return something non-null for use with logging.
     * @return The name of the command for this operation as defined by the EAS protocol, or for
     *         commands that don't need it, a suitable descriptive name for logging.
     */
    protected abstract String getCommand();

    /**
     * Build the {@link HttpEntity} which is used to construct the POST. Typically this function
     * will build the Exchange request using a {@link Serializer} and then call {@link #makeEntity}.
     * If the subclass is not using a POST, then it should override this to return null.
     * @return The {@link HttpEntity} to pass to {@link EasServerConnection#makePost}.
     * @throws IOException
     */
    protected abstract HttpEntity getRequestEntity() throws IOException;

    /**
     * Parse the response from the Exchange perform whatever actions are dictated by that.
     * @param response The {@link EasResponse} to our request.
     * @param syncResult The {@link SyncResult} object for this operation, or null if we're not
     *                   handling a sync.
     * @return A result code. Non-negative values are returned directly to the caller; negative
     *         values
     *
     * that is returned to the caller of {@link #performOperation}.
     * @throws IOException
     */
    protected abstract int handleResponse(final EasResponse response, final SyncResult syncResult)
            throws IOException, CommandStatusException;

    /**
     * The following functions may be overriden by a subclass, but most operations will not need
     * to do so.
     */

    /**
     * Get the URI for the Exchange server and this operation. Most (signed in) operations need
     * not override this; the notable operation that needs to override it is auto-discover.
     * @return
     */
    protected String getRequestUri() {
        return mConnection.makeUriString(getCommand());
    }

    /**
     * @return Whether to set the X-MS-PolicyKey header. Only Ping does not want this header.
     */
    protected boolean addPolicyKeyHeaderToRequest() {
        return true;
    }

    /**
     * @return The content type of this request.
     */
    protected String getRequestContentType() {
        return EAS_14_MIME_TYPE;
    }

    /**
     * @return The timeout to use for the POST.
     */
    protected long getTimeout() {
        return 30 * DateUtils.SECOND_IN_MILLIS;
    }

    /**
     * If 403 responses should be handled in a special way, this function should be overridden to
     * do that.
     * @return Whether we handle 403 responses; if false, then treat 403 as a provisioning error.
     */
    protected boolean handleForbidden() {
        return false;
    }

    /**
     * Handle a provisioning error. Subclasses may override this to do something different, e.g.
     * to validate rather than actually do the provisioning.
     * @param syncResult
     * @param accountId
     * @return
     */
    protected boolean handleProvisionError(final SyncResult syncResult, final long accountId) {
        final EasProvision provisionOperation = new EasProvision(this);
        return provisionOperation.provision(syncResult, accountId);
    }

    /**
     * Convenience methods for subclasses to use.
     */

    /**
     * Convenience method to make an {@link HttpEntity} from {@link Serializer}.
     */
    protected final HttpEntity makeEntity(final Serializer s) {
        return new ByteArrayEntity(s.toByteArray());
    }

    /**
     * Check whether we should ask the server what protocol versions it supports and set this
     * account to use that version.
     * @return Whether we need a new protocol version from the server.
     */
    protected final boolean shouldGetProtocolVersion() {
        // TODO: Find conditions under which we should check other than not having one yet.
        return !mConnection.isProtocolVersionSet();
    }

    /**
     * @return The protocol version to use.
     */
    protected final double getProtocolVersion() {
        return mConnection.getProtocolVersion();
    }

    /**
     * @return Our useragent.
     */
    protected final String getUserAgent() {
        return mConnection.getUserAgent();
    }

    /**
     * @return Whether we succeeeded in registering the client cert.
     */
    protected final boolean registerClientCert() {
        return mConnection.registerClientCert();
    }

    /**
     * Add the device information to the current request.
     * @param s The {@link Serializer} for our current request.
     * @throws IOException
     */
    protected final void addDeviceInformationToSerlializer(final Serializer s) throws IOException {
        final TelephonyManager tm = (TelephonyManager)mContext.getSystemService(
                Context.TELEPHONY_SERVICE);
        final String deviceId;
        final String phoneNumber;
        final String operator;
        if (tm != null) {
            deviceId = tm.getDeviceId();
            phoneNumber = tm.getLine1Number();
            // TODO: This is not perfect and needs to be improved, for at least two reasons:
            // 1) SIM cards can override this name.
            // 2) We don't resend this info to the server when we change networks.
            final String operatorName = tm.getNetworkOperatorName();
            final String operatorNumber = tm.getNetworkOperator();
            if (!TextUtils.isEmpty(operatorName) && !TextUtils.isEmpty(operatorNumber)) {
                operator = operatorName + " (" + operatorNumber + ")";
            } else if (!TextUtils.isEmpty(operatorName)) {
                operator = operatorName;
            } else {
                operator = operatorNumber;
            }
        } else {
            deviceId = null;
            phoneNumber = null;
            operator = null;
        }

        // TODO: Right now, we won't send this information unless the device is provisioned again.
        // Potentially, this means that our phone number could be out of date if the user
        // switches sims. Is there something we can do to force a reprovision?
        s.start(Tags.SETTINGS_DEVICE_INFORMATION).start(Tags.SETTINGS_SET);
        s.data(Tags.SETTINGS_MODEL, Build.MODEL);
        if (deviceId != null) {
            s.data(Tags.SETTINGS_IMEI, tm.getDeviceId());
        }
        // Set the device friendly name, if we have one.
        // TODO: Longer term, this should be done without a provider call.
        final Bundle bundle = mContext.getContentResolver().call(
                EmailContent.CONTENT_URI, EmailContent.DEVICE_FRIENDLY_NAME, null, null);
        if (bundle != null) {
            final String friendlyName = bundle.getString(EmailContent.DEVICE_FRIENDLY_NAME);
            if (!TextUtils.isEmpty(friendlyName)) {
                s.data(Tags.SETTINGS_FRIENDLY_NAME, friendlyName);
            }
        }
        s.data(Tags.SETTINGS_OS, "Android " + Build.VERSION.RELEASE);
        if (phoneNumber != null) {
            s.data(Tags.SETTINGS_PHONE_NUMBER, phoneNumber);
        }
        // TODO: Consider setting this, but make sure we know what it's used for.
        // If the user changes the device's locale and we don't do a reprovision, the server's
        // idea of the language will be wrong. Since we're not sure what this is used for,
        // right now we're leaving it out.
        //s.data(Tags.SETTINGS_OS_LANGUAGE, Locale.getDefault().getDisplayLanguage());
        s.data(Tags.SETTINGS_USER_AGENT, getUserAgent());
        if (operator != null) {
            s.data(Tags.SETTINGS_MOBILE_OPERATOR, operator);
        }
        s.end().end();  // SETTINGS_SET, SETTINGS_DEVICE_INFORMATION
    }

    /**
     * Convenience method for adding a Message to an account's outbox
     * @param account The {@link Account} from which to send the message.
     * @param msg the message to send
     */
    protected final void sendMessage(final Account account, final EmailContent.Message msg) {
        long mailboxId = Mailbox.findMailboxOfType(mContext, account.mId, Mailbox.TYPE_OUTBOX);
        // TODO: Improve system mailbox handling.
        if (mailboxId == Mailbox.NO_MAILBOX) {
            LogUtils.d(LOG_TAG, "No outbox for account %d, creating it", account.mId);
            final Mailbox outbox =
                    Mailbox.newSystemMailbox(mContext, account.mId, Mailbox.TYPE_OUTBOX);
            outbox.save(mContext);
            mailboxId = outbox.mId;
        }
        msg.mMailboxKey = mailboxId;
        msg.mAccountKey = account.mId;
        msg.save(mContext);
        requestSyncForMailbox(new android.accounts.Account(account.mEmailAddress,
                Eas.EXCHANGE_ACCOUNT_MANAGER_TYPE), mailboxId);
    }

    /**
     * Issue a {@link android.content.ContentResolver#requestSync} for a specific mailbox.
     * @param amAccount The {@link android.accounts.Account} for the account we're pinging.
     * @param mailboxId The id of the mailbox that needs to sync.
     */
    protected static void requestSyncForMailbox(final android.accounts.Account amAccount,
            final long mailboxId) {
        final Bundle extras = Mailbox.createSyncBundle(mailboxId);
        ContentResolver.requestSync(amAccount, EmailContent.AUTHORITY, extras);
        LogUtils.i(LOG_TAG, "requestSync EasOperation requestSyncForMailbox %s, %s",
                amAccount.toString(), extras.toString());
    }

    protected static void requestSyncForMailboxes(final android.accounts.Account amAccount,
            final ArrayList<Long> mailboxIds) {
        final Bundle extras = Mailbox.createSyncBundle(mailboxIds);
        ContentResolver.requestSync(amAccount, EmailContent.AUTHORITY, extras);
        LogUtils.i(LOG_TAG, "requestSync EasOperation requestSyncForMailboxes  %s, %s",
                amAccount.toString(), extras.toString());
    }

    /**
     * RequestNoOpSync
     * This requests a sync for a particular authority purely so that that account
     * in settings will recognize that it is trying to sync, and will display the
     * appropriate UI. In fact, all exchange data syncing actually happens through the
     * EmailSyncAdapterService.
     * @param amAccount
     * @param authority
     */
    protected static void requestNoOpSync(final android.accounts.Account amAccount,
            final String authority) {
        final Bundle extras = new Bundle(1);
        extras.putBoolean(Mailbox.SYNC_EXTRA_NOOP, true);
        ContentResolver.requestSync(amAccount, authority, extras);
        LogUtils.d(LOG_TAG, "requestSync EasOperation requestNoOpSync %s, %s",
                amAccount.toString(), extras.toString());
    }
}<|MERGE_RESOLUTION|>--- conflicted
+++ resolved
@@ -25,6 +25,7 @@
 import android.os.Build;
 import android.os.Bundle;
 import android.telephony.TelephonyManager;
+import android.text.TextUtils;
 import android.text.format.DateUtils;
 
 import com.android.emailcommon.provider.Account;
@@ -176,20 +177,7 @@
             // Perform the HTTP request and handle exceptions.
             final EasResponse response;
             try {
-<<<<<<< HEAD
-                try {
-                    response = mConnection.executeHttpUriRequest(makeRequest(), getTimeout());
-                } catch (CertificateException cex) {
-                    LogUtils.e(LOG_TAG, "Problem registering client cert: %s", cex.getMessage());
-                    // TODO: Is this the best stat to increment?
-                    if (syncResult != null) {
-                        ++syncResult.stats.numAuthExceptions;
-                    }
-                    return RESULT_CLIENT_CERTIFICATE_REQUIRED;
-                }
-=======
                 response = mConnection.executeHttpUriRequest(makeRequest(), getTimeout());
->>>>>>> 55ab45ab
             } catch (final IOException e) {
                 // If we were stopped, return the appropriate result code.
                 switch (mConnection.getStoppedReason()) {
