--- conflicted
+++ resolved
@@ -83,12 +83,7 @@
     private static final String TAG = Eas.LOG_TAG;
 
     private static final long SYNC_ERROR_BACKOFF_MILLIS =  DateUtils.MINUTE_IN_MILLIS;
-<<<<<<< HEAD
-    public static final String EXTRA_START_PING = "START_PING";
-    public static final String EXTRA_PING_ACCOUNT = "PING_ACCOUNT";
     public static final String EXTRA_PING_ACCOUNT_ID = "PING_ACCOUNT_ID";
-=======
->>>>>>> c687312a
 
     // Enable this to make pings get automatically renewed every hour. This
     // should not be needed, but if there is a software error that results in
@@ -186,16 +181,9 @@
                 }
                 if (mPushEnabled == PUSH_ENABLED) {
                     if (lastSyncHadError) {
-<<<<<<< HEAD
-                        final android.accounts.Account amAccount =
-                                new android.accounts.Account(account.mEmailAddress,
-                                    Eas.EXCHANGE_ACCOUNT_MANAGER_TYPE);
-                        scheduleDelayedPing(synchronizer, account.getId(), amAccount);
-=======
                         LogUtils.i(TAG, "PSS last sync had error, scheduling delayed ping acct:%d.",
                                 account.getId());
                         scheduleDelayedPing(synchronizer.getContext(), account);
->>>>>>> c687312a
                         return true;
                     } else {
                         LogUtils.i(TAG, "PSS last sync succeeded, starting new ping acct:%d.",
@@ -248,17 +236,6 @@
             return true;
         }
 
-<<<<<<< HEAD
-        private void scheduleDelayedPing(final PingSyncSynchronizer synchronizer,
-                final long accountId, final android.accounts.Account amAccount) {
-            LogUtils.d(TAG, "Scheduling a delayed ping.");
-            final Context context = synchronizer.getContext();
-            final Intent intent = new Intent(context, synchronizer.mService.getClass());
-            intent.setAction(Eas.EXCHANGE_SERVICE_INTENT_ACTION);
-            intent.putExtra(EXTRA_START_PING, true);
-            intent.putExtra(EXTRA_PING_ACCOUNT, amAccount);
-            intent.putExtra(EXTRA_PING_ACCOUNT_ID, accountId);
-=======
         private void scheduleDelayedPing(final Context context,
                                          final Account account) {
             LogUtils.i(TAG, "PSS Scheduling a delayed ping acct:%d.", account.getId());
@@ -267,7 +244,6 @@
             intent.putExtra(EasService.EXTRA_START_PING, true);
             intent.putExtra(EasService.EXTRA_PING_ACCOUNT, account);
 
->>>>>>> c687312a
             final PendingIntent pi = PendingIntent.getService(context, 0, intent,
                     PendingIntent.FLAG_ONE_SHOT);
             final AlarmManager am = (AlarmManager)context.getSystemService(
