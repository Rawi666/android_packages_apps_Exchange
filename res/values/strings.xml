--- conflicted
+++ resolved
@@ -31,21 +31,11 @@
     <!-- Do Not Translate.  Unused string. -->
     <string name="account_setup_check_settings_canceling_msg" translatable="false"></string>
     <!-- Do Not Translate.  Unused string. -->
-<<<<<<< HEAD
     <string name="message_view_show_pictures_instructions" translatable="false"></string>
-=======
-    <string name="add_contact_dlg_title"></string>
-    <!-- Do Not Translate.  Unused string. -->
-    <string name="message_list_title"></string>
-    <!-- Do Not Translate.  Unused string. -->
-    <string name="status_loading_more_failed"></string>
-    <!-- Do Not Translate.  Unused string. -->
-    <string name="status_sending_messages_failed"></string>
     <!-- Do Not Translate.  Unused string. -->
     <string name="provider_note_yahoo"></string>
     <!-- Do Not Translate.  Unused string. -->
     <string name="provider_note_yahoo_uk"></string>
->>>>>>> 848eef49
 
     <!-- Messages that are not currently used, but will probably reused in the near future -->
     <!-- STOPSHIP Remove them if they're not used after all -->
